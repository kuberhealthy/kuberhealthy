--- conflicted
+++ resolved
@@ -55,7 +55,6 @@
 
 - **AWS EKS with AWS Load Balancer Controller**
   ```sh
-<<<<<<< HEAD
   kubectl apply -k github.com/kuberhealthy/kuberhealthy/deploy/aws-lb-controller
   ```
 - **GCP GKE with GKE load balancer controller**
@@ -67,19 +66,6 @@
   kubectl apply -k github.com/kuberhealthy/kuberhealthy/deploy/ingress
   ```
 
-=======
-  kubectl apply -k "github.com/kuberhealthy/kuberhealthy/deploy/aws-lb-controller?ref=<tag>"
-  ```
-- **GCP GKE with GKE load balancer controller**
-  ```sh
-  kubectl apply -k "github.com/kuberhealthy/kuberhealthy/deploy/gcp-lb-controller?ref=<tag>"
-  ```
-- **Generic ingress controller**
-  ```sh
-  kubectl apply -k "github.com/kuberhealthy/kuberhealthy/deploy/ingress?ref=<tag>"
-  ```
->>>>>>> f699d890
-
 
 #### Configure Environment Variables
 
