--- conflicted
+++ resolved
@@ -42,14 +42,12 @@
 # By default if no overrides are specified, all images are pulled from Docker Hub.  Do not include a trailing '/'.
 imageRegistry: ""
 
-<<<<<<< HEAD
 # Global imagePullSecrets setting for all images.
 # imagePullSecrets:
 # - name: my-secret-name
-=======
+
 # imageURL allows you to override all other nonsense and just specify the full image URL you want to pull
 #imageURL: docker.io/kuberhealthy/kuberhealthy:v1.6.0
->>>>>>> dd6b1050
 
 image:
   registry: docker.io
