--- conflicted
+++ resolved
@@ -273,12 +273,9 @@
     #  value: "value"
     #  effect: "NoSchedule"
   # startingDeadlineSeconds:
-<<<<<<< HEAD
   maxPodsThreshold: "4"
   jobDeleteTimeDuration: 15m
-=======
   resources:
     requests:
       cpu: 10m
-      memory: 50Mi
->>>>>>> d364aaa6
+      memory: 50Mi