{{- if .Values.check.deployment.enabled }}
---
apiVersion: comcast.github.io/v1
kind: KuberhealthyCheck
metadata:
  name: deployment
  namespace: {{ .Release.Namespace }}
spec:
  runInterval: 10m
  timeout: &deployment_check_timeout 15m
  podSpec:
    containers:
    - name: deployment
      image: {{ .Values.check.deployment.image.repository }}:{{ .Values.check.deployment.image.tag }}
      imagePullPolicy: IfNotPresent
      env:
        - name: CHECK_DEPLOYMENT_REPLICAS
          value: "4"
        - name: CHECK_DEPLOYMENT_ROLLING_UPDATE
          value: "true"
        - name: CHECK_TIME_LIMIT
          value: *deployment_check_timeout
      resources:
        requests:
          cpu: 25m
          memory: 15Mi
        limits:
          cpu: 40m
<<<<<<< HEAD
      restartPolicy: Never
=======
      restartPolicy: Always
    {{- if .Values.check.deployment.nodeSelector }}
    nodeSelector:
{{- toYaml .Values.check.deployment.nodeSelector | nindent 6 }}
    {{- end }}
>>>>>>> 07ba317a
    serviceAccountName: deployment-sa
    terminationGracePeriodSeconds: 60
---
apiVersion: rbac.authorization.k8s.io/v1
kind: RoleBinding
metadata:
  name: deployment-check-rb
  namespace: {{ .Release.Namespace }}
roleRef:
  apiGroup: rbac.authorization.k8s.io
  kind: Role
  name: deployment-service-role
subjects:
  - kind: ServiceAccount
    name: deployment-sa
---
apiVersion: rbac.authorization.k8s.io/v1
kind: Role
metadata:
  name: deployment-service-role
  namespace: {{ .Release.Namespace }}
rules:
  - apiGroups:
      - "apps"
    resources:
      - deployments
    verbs:
      - create
      - delete
      - get
      - list
      - patch
      - update
      - watch
  - apiGroups:
      - ""
    resources:
      - services
    verbs:
      - create
      - delete
      - get
      - list
      - patch
      - update
      - watch
  - apiGroups:
      - ""
    resources:
      - pods
    verbs:
      - get
      - list
      - watch
---
apiVersion: v1
kind: ServiceAccount
metadata:
  name: deployment-sa
  namespace: {{ .Release.Namespace }}
{{- end }}
<|MERGE_RESOLUTION|>--- conflicted
+++ resolved
@@ -26,15 +26,11 @@
           memory: 15Mi
         limits:
           cpu: 40m
-<<<<<<< HEAD
       restartPolicy: Never
-=======
-      restartPolicy: Always
     {{- if .Values.check.deployment.nodeSelector }}
     nodeSelector:
 {{- toYaml .Values.check.deployment.nodeSelector | nindent 6 }}
     {{- end }}
->>>>>>> 07ba317a
     serviceAccountName: deployment-sa
     terminationGracePeriodSeconds: 60
 ---
