--- conflicted
+++ resolved
@@ -190,12 +190,7 @@
                   - kuberhealthy
               topologyKey: "kubernetes.io/hostname"
       containers:
-<<<<<<< HEAD
-      - image: quay.io/comcast/kuberhealthy:2.0.0alpha2
-      # - image: docker-proto.repo.theplatform.com/kuberhealthy:2.0.0alphajonny1
-=======
       - image: quay.io/comcast/kuberhealthy:2.0.0alpha5
->>>>>>> 0ca7ec62
         imagePullPolicy: IfNotPresent
         livenessProbe:
           failureThreshold: 3
