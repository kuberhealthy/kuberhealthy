--- conflicted
+++ resolved
@@ -154,10 +154,7 @@
 kind: ClusterRoleBinding
 metadata:
   name: check-reaper
-<<<<<<< HEAD
-=======
-  namespace: kuberhealthy
->>>>>>> 6bc46e75
+  namespace: kuberhealthy
 roleRef:
   apiGroup: rbac.authorization.k8s.io
   kind: ClusterRole
