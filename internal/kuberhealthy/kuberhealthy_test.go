--- conflicted
+++ resolved
@@ -63,12 +63,8 @@
 }
 
 func TestIsStarted(t *testing.T) {
-<<<<<<< HEAD
-	t.Parallel()
-	kh := &Kuberhealthy{Running: true}
-=======
+	t.Parallel()
 	kh := &Kuberhealthy{running: true}
->>>>>>> 35939bb5
 	require.True(t, kh.IsStarted())
 	kh.running = false
 	require.False(t, kh.IsStarted())
