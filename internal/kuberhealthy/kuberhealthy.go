package kuberhealthy

import (
	"context"
	"fmt"
	"log"
	"sync"
	"time"

	"github.com/google/uuid"
	khcrdsv2 "github.com/kuberhealthy/crds/api/v2"
	corev1 "k8s.io/api/core/v1"
	apierrors "k8s.io/apimachinery/pkg/api/errors"
	metav1 "k8s.io/apimachinery/pkg/apis/meta/v1"
	"k8s.io/apimachinery/pkg/apis/meta/v1/unstructured"
	"k8s.io/apimachinery/pkg/runtime"
	"k8s.io/apimachinery/pkg/types"
	client "sigs.k8s.io/controller-runtime/pkg/client"
)

const (
	// defaultRunInterval is used when a check does not specify a runInterval or it fails to parse.
	defaultRunInterval = time.Minute * 10
	// scheduleLoopInterval controls how often Kuberhealthy scans for checks to run.
	scheduleLoopInterval = 30 * time.Second
)

// Kuberhealthy handles background processing for checks
type Kuberhealthy struct {
	Context     context.Context
	cancel      context.CancelFunc
<<<<<<< HEAD
	running     bool          // indicates that Start() has been called and this instance is running
=======
	Running     bool          // indicates that Start() has been called and this instance is running
>>>>>>> a3c57eea
	CheckClient client.Client // Kubernetes client for check CRUD

	loopMu      sync.Mutex
	loopRunning bool
}

// New creates a new Kuberhealthy instance
func New(ctx context.Context, checkClient client.Client) *Kuberhealthy {
	log.Println("New Kuberhealthy created")
	return &Kuberhealthy{
		Context:     ctx,
		CheckClient: checkClient,
	}
}

// SetCheckClient sets the controller's kube client for API operatons against the control plane. This must
// bet set before Start() is invoked, but can not be in the constructor because of an interdependency between
// the controller embedding the Kuberhealthy sturuct and the Kuberhealthy struct needing a client.Client.
// Using the same client.Client concurrently can cause rare memory access race conditions.
func (kh *Kuberhealthy) SetCheckClient(checkClient client.Client) {
	kh.CheckClient = checkClient
}

// Start starts a new Kuberhealthy manager (this is the thing that kubebuilder makes)
// along with other various processes needed to manager Kuberhealthy checks.
func (kh *Kuberhealthy) Start(ctx context.Context) error {
	if kh.IsStarted() {
		return fmt.Errorf("error: kuberhealthy main controller was started but it was already running")
	}

	if kh.CheckClient == nil {
		return fmt.Errorf("error: kuberhealthy main controller was started but it did not have a check client set. Use SetClient to set.")
	}

	kh.Context, kh.cancel = context.WithCancel(ctx)
<<<<<<< HEAD
	kh.running = true

	go kh.runReaper(kh.Context, time.Minute)
=======
	kh.Running = true
	go kh.startScheduleLoop()
>>>>>>> a3c57eea

	log.Println("Kuberhealthy start")
	return nil
}

<<<<<<< HEAD
// Stop halts background processing for this Kuberhealthy instance.
func (kh *Kuberhealthy) Stop() {
	if !kh.running {
=======
// Stop halts background scheduling and marks the instance as no longer running.
func (kh *Kuberhealthy) Stop() {
	if !kh.IsStarted() {
>>>>>>> a3c57eea
		return
	}
	if kh.cancel != nil {
		kh.cancel()
	}
<<<<<<< HEAD
	kh.running = false
=======
	kh.Running = false
}

// setLoopRunning sets the loopRunning flag in a threadsafe manner. When setting
// to true, it returns false if the loop was already running to prevent
// duplicates. When setting to false, it always returns true.
func (kh *Kuberhealthy) setLoopRunning(running bool) bool {
	kh.loopMu.Lock()
	defer kh.loopMu.Unlock()
	if running && kh.loopRunning {
		return false
	}
	kh.loopRunning = running
	return true
}

// startScheduleLoop periodically evaluates all known khchecks and starts new runs when due.
func (kh *Kuberhealthy) startScheduleLoop() {
	if !kh.setLoopRunning(true) {
		return
	}
	defer kh.setLoopRunning(false)

	ticker := time.NewTicker(scheduleLoopInterval)
	defer ticker.Stop()
	for {
		select {
		case <-kh.Context.Done():
			return
		case <-ticker.C:
			kh.scheduleChecks()
		}
	}
}

// scheduleChecks iterates through all khchecks and starts any that are due to run.
func (kh *Kuberhealthy) scheduleChecks() {
	uList := &unstructured.UnstructuredList{}
	uList.SetGroupVersionKind(khcrdsv2.GroupVersion.WithKind("KuberhealthyCheckList"))
	if err := kh.CheckClient.List(kh.Context, uList); err != nil {
		log.Println("failed to list khchecks:", err)
		return
	}

	for _, khcheck := range uList.Items {
		runInterval := kh.runIntervalForCheck(&khcheck)

		var check khcrdsv2.KuberhealthyCheck
		if err := runtime.DefaultUnstructuredConverter.FromUnstructured(khcheck.Object, &check); err != nil {
			log.Printf("failed to convert check %s/%s: %v", khcheck.GetNamespace(), khcheck.GetName(), err)
			continue
		}

		lastStart := time.Unix(check.Status.LastRunUnix, 0)
		if check.Status.CurrentUUID != "" {
			continue
		}
		if time.Since(lastStart) < runInterval {
			continue
		}

		if err := kh.StartCheck(&check); err != nil {
			log.Printf("failed to start check %s/%s: %v", check.Namespace, check.Name, err)
		}
	}
}

// runIntervalForCheck returns the configured run interval for a check, falling back to the default.
func (kh *Kuberhealthy) runIntervalForCheck(u *unstructured.Unstructured) time.Duration {
	if v, found, err := unstructured.NestedString(u.Object, "spec", "runInterval"); err == nil && found && v != "" {
		if d, err := time.ParseDuration(v); err == nil {
			return d
		}
		log.Printf("invalid runInterval %q on check %s/%s", v, u.GetNamespace(), u.GetName())
	}
	return defaultRunInterval
>>>>>>> a3c57eea
}

// StartCheck begins tracking and managing a khcheck. This occurs when a khcheck is added.
func (kh *Kuberhealthy) StartCheck(khcheck *khcrdsv2.KuberhealthyCheck) error {
	log.Println("Starting Kuberhealthy check", khcheck.GetNamespace(), khcheck.GetName())

	// create a NamespacedName for additional calls
	checkName := types.NamespacedName{
		Namespace: khcheck.GetNamespace(),
		Name:      khcheck.GetName(),
	}

	// use CurrentUUID to signal the check is running
	if err := kh.setFreshUUID(checkName); err != nil {
		return fmt.Errorf("unable to set running UUID: %w", err)
	}

	// record the start time
	if err := kh.setLastRunTime(checkName, time.Now()); err != nil {
		return fmt.Errorf("unable to set check start time: %w", err)
	}

	// craft a full pod spec using the check's pod spec
	podSpec := kh.CheckPodSpec(khcheck)

	// create the checker pod
	if err := kh.CheckClient.Create(kh.Context, podSpec); err != nil {
		return fmt.Errorf("failed to create check pod: %w", err)
	}

	// write the name of the pod to the khcheck CRD's status
	if err := kh.setCheckPodName(checkName, podSpec.Name); err != nil {
		return fmt.Errorf("unable to set check pod name: %w", err)
	}
	return nil
}

// CheckPodSpec returns the corev1.PodSpec for this check's pods
func (kh *Kuberhealthy) CheckPodSpec(khcheck *khcrdsv2.KuberhealthyCheck) *corev1.Pod {

	// generate a random suffix and concatenate a unique pod name
	suffix := uuid.NewString()
	if len(suffix) > 5 {
		suffix = suffix[:5]
	}
	podName := fmt.Sprintf("%s-%s", khcheck.GetName(), suffix)

	// formulate a full pod spec
	podSpec := &corev1.Pod{
		ObjectMeta: metav1.ObjectMeta{
			Name:        podName,
			Namespace:   khcheck.GetNamespace(),
			Annotations: map[string]string{},
			Labels:      map[string]string{},
			OwnerReferences: []metav1.OwnerReference{
				*metav1.NewControllerRef(khcheck, khcheck.GroupVersionKind()),
			},
		},
		Spec: khcheck.Spec.PodSpec.Spec,
	}

	// add required annotations
	podSpec.Annotations["createdBy"] = "kuberhealthy"
	podSpec.Annotations["kuberhealthyCheckName"] = khcheck.Name
	podSpec.Annotations["createdTime"] = time.Now().String()

	// add required labels
	podSpec.Labels["khcheck"] = khcheck.Name

	return podSpec
}

// StartCheck stops tracking and managing a khcheck. This occurs when a khcheck is removed.
func (kh *Kuberhealthy) StopCheck(khcheck *khcrdsv2.KuberhealthyCheck) error {
	log.Println("Stopping Kuberhealthy check", khcheck.GetNamespace(), khcheck.GetName())

	// clear CurrentUUID to indicate the check is no longer running
	checkName := createNamespacedName(khcheck.GetName(), khcheck.GetNamespace())
	kh.clearUUID(checkName)

	// calculate the run time and record it
	lastRunTime, err := kh.getLastRunTime(checkName)
	if err != nil {
		return err
	}

	// calculate the last run duration and store it
	runTime := time.Now().Sub(lastRunTime)
	err = kh.setRunDuration(checkName, runTime)
	if err != nil {
		return err
	}

	// fetch the current running pod's name
	podName, err := kh.getCurrentPodName(khcheck)
	if err != nil {
		return fmt.Errorf("failed to get check status for cleanup: %w", err)
	}

	// if the pod name is not set, we have nothing to do
	if podName == "" {
		return nil
	}

	// delete the checker pod
	pod := &corev1.Pod{
		ObjectMeta: metav1.ObjectMeta{
			Namespace: khcheck.GetNamespace(),
			Name:      podName,
		},
	}
	if err := kh.CheckClient.Delete(kh.Context, pod); err != nil {
		if !apierrors.IsNotFound(err) {
			return fmt.Errorf("failed to delete checker pod %s: %w", podName, err)
		}
	}
	// clear stored pod name in status
	if err := kh.setCheckPodName(checkName, ""); err != nil {
		return fmt.Errorf("failed to clear checker pod name: %w", err)
	}

	return nil
}

// getCurrentPodName fetches the current pod's name for the provided khcheck from the control plane
func (kh *Kuberhealthy) getCurrentPodName(khcheck *khcrdsv2.KuberhealthyCheck) (string, error) {
	namespacedName := types.NamespacedName{
		Namespace: khcheck.GetNamespace(),
		Name:      khcheck.GetName(),
	}
	check, err := kh.getCheck(namespacedName)
	if err != nil {
		return "", fmt.Errorf("failed to get check status for cleanup: %w", err)
	}
	return check.Status.PodName, nil
}

// UpdateCheck handles the event of a check getting upcated in place
func (kh *Kuberhealthy) UpdateCheck(oldKHCheck *khcrdsv2.KuberhealthyCheck, newKHCheck *khcrdsv2.KuberhealthyCheck) error {
	log.Println("Updating Kuberhealthy check", oldKHCheck.GetNamespace(), oldKHCheck.GetName())
	return nil
}

// IsStarted returns if this instance is running or not
func (kh *Kuberhealthy) IsStarted() bool {
	return kh.running
}

// getCheck fetches a check based on its name and namespace
func (k *Kuberhealthy) getCheck(checkName types.NamespacedName) (*khcrdsv2.KuberhealthyCheck, error) {
	khCheck := &khcrdsv2.KuberhealthyCheck{}
	err := k.CheckClient.Get(k.Context, checkName, khCheck)
	return khCheck, err
}

// setCheckExecutionError sets an execution error for a khcheck in its crd status
func (k *Kuberhealthy) setCheckExecutionError(checkName types.NamespacedName, checkErrors []string) error {

	// get the check as it is right now
	khCheck, err := k.getCheck(checkName)
	if err != nil {
		return fmt.Errorf("failed to get check: %w", err)
	}

	// set the errors
	khCheck.Status.Errors = checkErrors

	// update the khcheck resource
	err = k.CheckClient.Status().Update(k.Context, khCheck)
	if err != nil {
		return fmt.Errorf("failed to update check errors with error: %w", err)
	}
	return nil
}

// setUUID sets the specified UUID on the check
func (k *Kuberhealthy) setUUID(checkName types.NamespacedName, uuid string) error {

	// get the check as it is right now
	khCheck, err := k.getCheck(checkName)
	if err != nil {
		return fmt.Errorf("failed to get check: %w", err)
	}

	// set the errors
	khCheck.Status.CurrentUUID = uuid

	// update the khcheck resource
	err = k.CheckClient.Status().Update(k.Context, khCheck)
	if err != nil {
		return fmt.Errorf("failed to update check uuid with error: %w", err)
	}
	return nil
}

// clearUUID clears the UUID assigned to the check, which indicates
// that it is not running.
func (k *Kuberhealthy) clearUUID(checkName types.NamespacedName) error {

	// get the check as it is right now
	khCheck, err := k.getCheck(checkName)
	if err != nil {
		return fmt.Errorf("failed to get check: %w", err)
	}

	// set the errors
	khCheck.Status.CurrentUUID = ""

	// update the khcheck resource
	err = k.CheckClient.Status().Update(k.Context, khCheck)
	if err != nil {
		return fmt.Errorf("failed to update check with fresh uuid with error: %w", err)
	}
	return nil
}

// setFreshUUID generates a UUID and sets it on the check.
func (k *Kuberhealthy) setFreshUUID(checkName types.NamespacedName) error {

	// get the check as it is right now
	khCheck, err := k.getCheck(checkName)
	if err != nil {
		return fmt.Errorf("failed to get check: %w", err)
	}

	// set the errors
	khCheck.Status.CurrentUUID = uuid.NewString()

	// update the khcheck resource
	err = k.CheckClient.Status().Update(k.Context, khCheck)
	if err != nil {
		return fmt.Errorf("failed to update check with fresh uuid with error: %w", err)
	}
	return nil
}

// setOK sets the OK property on the status of a khcheck
func (k *Kuberhealthy) setOK(checkName types.NamespacedName, ok bool) error {
	khCheck, err := k.getCheck(checkName)
	if err != nil {
		return fmt.Errorf("failed to get check: %w", err)
	}

	khCheck.Status.OK = ok

	err = k.CheckClient.Status().Update(k.Context, khCheck)
	if err != nil {
		return fmt.Errorf("failed to update OK status: %w", err)
	}

	return nil
}

// getLastRunTime gets the last run start time unix time
func (k *Kuberhealthy) getLastRunTime(checkName types.NamespacedName) (time.Time, error) {
	khCheck, err := k.getCheck(checkName)
	if err != nil {
		return time.Time{}, fmt.Errorf("failed to get check: %w", err)
	}

	// secs is your Unix timestamp in seconds (int64)
	t := time.Unix(khCheck.Status.LastRunUnix, 0).UTC()
	return t, nil
}

// setLastRunTime sets the last run start time unix time
func (k *Kuberhealthy) setLastRunTime(checkName types.NamespacedName, lastRunTime time.Time) error {
	khCheck, err := k.getCheck(checkName)
	if err != nil {
		return fmt.Errorf("failed to get check: %w", err)
	}

	khCheck.Status.LastRunUnix = lastRunTime.Unix()

	err = k.CheckClient.Status().Update(k.Context, khCheck)
	if err != nil {
		return fmt.Errorf("failed to update LastRun time: %w", err)
	}

	return nil
}

// setRunDuration sets the time the last check took to run
func (k *Kuberhealthy) setRunDuration(checkName types.NamespacedName, runDuration time.Duration) error {
	khCheck, err := k.getCheck(checkName)
	if err != nil {
		return fmt.Errorf("failed to get check: %w", err)
	}

	khCheck.Status.LastRunDuration = runDuration

	err = k.CheckClient.Status().Update(k.Context, khCheck)
	if err != nil {
		return fmt.Errorf("failed to update RunDuration: %w", err)
	}

	return nil
}

// setCheckPodName writes the name of the recently created checker pod to the check's status
func (k *Kuberhealthy) setCheckPodName(checkName types.NamespacedName, podName string) error {
	khCheck, err := k.getCheck(checkName)
	if err != nil {
		return fmt.Errorf("failed to get check: %w", err)
	}
	khCheck.Status.PodName = podName
	if err := k.CheckClient.Status().Update(k.Context, khCheck); err != nil {
		return fmt.Errorf("failed to update check pod name: %w", err)
	}
	return nil
}

// isCheckRunning returns true if the check's CurrentUUID is set because we assume
// checks only have a CurrentUUID when they are running.
func (k *Kuberhealthy) isCheckRunning(checkName types.NamespacedName) (bool, error) {
	uuid, err := k.getCurrentUUID(checkName)
	if err != nil {
		return false, err
	}
	return uuid != "", nil
}

// getCurrentUUID returns the CurrentUUID string for the specified check.
func (k *Kuberhealthy) getCurrentUUID(checkName types.NamespacedName) (string, error) {
	khCheck, err := k.getCheck(checkName)
	if err != nil {
		return "", fmt.Errorf("failed to get check: %w", err)
	}
	return khCheck.Status.CurrentUUID, nil
}<|MERGE_RESOLUTION|>--- conflicted
+++ resolved
@@ -29,11 +29,7 @@
 type Kuberhealthy struct {
 	Context     context.Context
 	cancel      context.CancelFunc
-<<<<<<< HEAD
 	running     bool          // indicates that Start() has been called and this instance is running
-=======
-	Running     bool          // indicates that Start() has been called and this instance is running
->>>>>>> a3c57eea
 	CheckClient client.Client // Kubernetes client for check CRUD
 
 	loopMu      sync.Mutex
@@ -69,37 +65,24 @@
 	}
 
 	kh.Context, kh.cancel = context.WithCancel(ctx)
-<<<<<<< HEAD
 	kh.running = true
-
+	go kh.startScheduleLoop()
 	go kh.runReaper(kh.Context, time.Minute)
-=======
-	kh.Running = true
-	go kh.startScheduleLoop()
->>>>>>> a3c57eea
+
 
 	log.Println("Kuberhealthy start")
 	return nil
 }
 
-<<<<<<< HEAD
-// Stop halts background processing for this Kuberhealthy instance.
-func (kh *Kuberhealthy) Stop() {
-	if !kh.running {
-=======
 // Stop halts background scheduling and marks the instance as no longer running.
 func (kh *Kuberhealthy) Stop() {
 	if !kh.IsStarted() {
->>>>>>> a3c57eea
 		return
 	}
 	if kh.cancel != nil {
 		kh.cancel()
 	}
-<<<<<<< HEAD
 	kh.running = false
-=======
-	kh.Running = false
 }
 
 // setLoopRunning sets the loopRunning flag in a threadsafe manner. When setting
@@ -175,7 +158,6 @@
 		log.Printf("invalid runInterval %q on check %s/%s", v, u.GetNamespace(), u.GetName())
 	}
 	return defaultRunInterval
->>>>>>> a3c57eea
 }
 
 // StartCheck begins tracking and managing a khcheck. This occurs when a khcheck is added.
