--- conflicted
+++ resolved
@@ -68,17 +68,7 @@
 		return &admissionv1.AdmissionResponse{Allowed: true}
 	}
 
-<<<<<<< HEAD
-	old.Spec.PodSpec.ObjectMeta = metav1.ObjectMeta{
-		Labels:      old.Spec.PodSpec.ObjectMeta.Labels,
-		Annotations: old.Spec.PodSpec.ObjectMeta.Annotations,
-	}
-	old.APIVersion = "kuberhealthy.github.io/v2"
-
-	newRaw, err := json.Marshal(old)
-=======
 	newRaw, err := json.Marshal(check)
->>>>>>> c6054d9c
 	if err != nil {
 		return toError(fmt.Errorf("marshal v2: %w", err))
 	}
