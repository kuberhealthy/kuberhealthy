--- conflicted
+++ resolved
@@ -322,34 +322,16 @@
 	}
 
 	// Make a TCP socket for the probe handler.
-<<<<<<< HEAD
-	tcpSocket := corev1.TCPSocketAction{
-		Port: intstr.IntOrString{
-			IntVal: checkContainerPort,
-			StrVal: strconv.Itoa(int(checkContainerPort)),
-		},
-	}
-
-	// Make a handler for the probes.
-	handler := corev1.ProbeHandler{
-		TCPSocket: &tcpSocket,
-	}
-=======
 	// tcpSocket := corev1.TCPSocketAction{
 	// 	Port: intstr.IntOrString{
 	// 		IntVal: checkContainerPort,
 	// 		StrVal: strconv.Itoa(int(checkContainerPort)),
 	// 	},
 	// }
->>>>>>> 4293969c
 
 	// Make liveness and readiness probes.
 	// Make the liveness probe here.
 	liveProbe := corev1.Probe{
-<<<<<<< HEAD
-		ProbeHandler:        handler,
-=======
->>>>>>> 4293969c
 		InitialDelaySeconds: defaultProbeInitialDelaySeconds,
 		TimeoutSeconds:      defaultProbeTimeoutSeconds,
 		PeriodSeconds:       defaultProbePeriodSeconds,
@@ -359,10 +341,6 @@
 
 	// Make the readiness probe here.
 	readyProbe := corev1.Probe{
-<<<<<<< HEAD
-		ProbeHandler:        handler,
-=======
->>>>>>> 4293969c
 		InitialDelaySeconds: defaultProbeInitialDelaySeconds,
 		TimeoutSeconds:      defaultProbeTimeoutSeconds,
 		PeriodSeconds:       defaultProbePeriodSeconds,
