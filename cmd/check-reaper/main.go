package main

import (
	"context"
	"os"
	"path/filepath"
	"strconv"
	"time"

	log "github.com/sirupsen/logrus"

	khjobcrd "github.com/Comcast/kuberhealthy/v2/pkg/apis/khjob/v1"
	v1 "k8s.io/api/core/v1"
	metav1 "k8s.io/apimachinery/pkg/apis/meta/v1"

	"k8s.io/client-go/kubernetes"
	_ "k8s.io/client-go/plugin/pkg/client/auth/oidc"
	"k8s.io/client-go/rest"
	"k8s.io/client-go/tools/clientcmd"

	"github.com/Comcast/kuberhealthy/v2/pkg/kubeClient"
)

// kubeConfigFile is a variable containing file path of Kubernetes config files
var kubeConfigFile = filepath.Join(os.Getenv("HOME"), ".kube", "config")

// ReapCheckerPods is a variable mapping all reaper pods
var ReapCheckerPods map[string]v1.Pod

// MaxPodsThresholdEnv is a variable limiting how many reaper pods can exist in a cluster
var MaxPodsThresholdEnv = os.Getenv("MAX_PODS_THRESHOLD")

// JobDeleteTimeDurationEnv is a variable limiting how many minutes a khjob can be alive before it can be delted
var JobDeleteTimeDurationEnv = os.Getenv("JOB_DELETE_TIME_DURATION")

// instantiate kuberhealhty job client CRD
var khJobClient *khjobcrd.KHJobV1Client

// Namespace is a variable to allow code to target all namespaces or a single namespace
var Namespace string

func init() {
	Namespace = os.Getenv("SINGLE_NAMESPACE")
	if len(Namespace) == 0 {
		log.Infoln("Single namespace not specified, running check reaper across all namespaces")
		Namespace = ""
	} else {
		log.Infoln("Single namespace specified. Running check-reaper in namespace:", Namespace)
	}
}

func main() {
<<<<<<< HEAD
	// make kubernetes client
=======
	ctx := context.Background()

>>>>>>> 5b009e89
	client, err := kubeClient.Create(kubeConfigFile)
	if err != nil {
		log.Fatalln("Unable to create kubernetes client", err)
	}

<<<<<<< HEAD
	// make a job client
	c, err := rest.InClusterConfig()
	if err != nil {
		c, err = clientcmd.BuildConfigFromFlags("", kubeConfigFile)
	}
	khJobClient = khjobcrd.NewForConfigOrDie(c)

	// fetch khcheck podlist
	podList, err := listCheckerPods(client, Namespace)
=======
	podList, err := listCheckerPods(ctx, client, Namespace)
>>>>>>> 5b009e89
	if err != nil {
		log.Fatalln("Failed to list and delete old checker pods", err)
	}

	if len(podList) == 0 {
		log.Infoln("No pods found.")
		return
	}

<<<<<<< HEAD
	// delete checker pods that meet criteria
	err = deleteFilteredCheckerPods(client, podList)
=======
	err = deleteFilteredCheckerPods(ctx, client, podList)
>>>>>>> 5b009e89
	if err != nil {
		log.Fatalln("Error found while deleting old pods:", err)
	}

	log.Infoln("Finished reaping checker pods.")
	log.Infoln("Beginning to search for khjobs ")

	// fetch and delete khjobs that meet criteria
	err = khJobDelete(khJobClient)
	if err != nil {
		log.Errorln("Failed to reap khjobs with error: ", err)
	}
	log.Infoln("Finished reaping khjobs.")
}

// listCheckerPods returns a list of pods with the khcheck name label
func listCheckerPods(ctx context.Context, client *kubernetes.Clientset, namespace string) (map[string]v1.Pod, error) {
	log.Infoln("Listing checker pods")

	ReapCheckerPods = make(map[string]v1.Pod)

	pods, err := client.CoreV1().Pods(namespace).List(ctx, metav1.ListOptions{LabelSelector: "kuberhealthy-check-name"})
	if err != nil {
		log.Errorln("Failed to list checker pods")
		return ReapCheckerPods, err
	}

	log.Infoln("Found:", len(pods.Items), "checker pods")

	for _, p := range pods.Items {
		if p.Status.Phase == v1.PodSucceeded || p.Status.Phase == v1.PodFailed {
			//log.Infoln("Checker pod: ", p.Name, "found in namespace: ", p.Namespace)
			ReapCheckerPods[p.Name] = p
		}
	}

	return ReapCheckerPods, err
}

// deleteFilteredCheckerPods goes through map of all checker pods and deletes older checker pods
func deleteFilteredCheckerPods(ctx context.Context, client *kubernetes.Clientset, reapCheckerPods map[string]v1.Pod) error {

	MaxPodsThreshold, err := strconv.Atoi(MaxPodsThresholdEnv)
	if err != nil {
		log.Errorln("Error converting MaxPodsThreshold to int")
	}

	for k, v := range reapCheckerPods {

		// Delete pods older than 5 hours and is in status Succeeded
<<<<<<< HEAD
		if podConditions(v, 5, v1.PodSucceeded) {
			err = deletePod(client, v)
=======
		if time.Now().Sub(v.CreationTimestamp.Time).Hours() > 5 && v.Status.Phase == v1.PodSucceeded {
			log.Infoln("Found pod older than 5 hours in status `Succeeded`. Deleting pod:", k)

			err = deletePod(ctx, client, v)
>>>>>>> 5b009e89
			if err != nil {
				log.Errorln("Failed to delete pod:", k, err)
				continue
			}
			delete(reapCheckerPods, k)
		}

		// Delete failed pods (status Failed) older than 5 days (120 hours)
<<<<<<< HEAD
		if podConditions(v, 120, v1.PodFailed) {
			err = deletePod(client, v)
=======
		if time.Now().Sub(v.CreationTimestamp.Time).Hours() > 120 && v.Status.Phase == v1.PodFailed {
			log.Infoln("Found pod older than 5 days in status `Failed`. Deleting pod:", k)

			err = deletePod(ctx, client, v)
>>>>>>> 5b009e89
			if err != nil {
				log.Errorln("Failed to delete pod:", k, err)
				continue
			}
			delete(reapCheckerPods, k)
		}

		// Delete if there are more than 5 checker pods with the same name in status Succeeded that were created more recently
		// Delete if the checker pod is Failed and there are more than 5 Failed checker pods of the same type which were created more recently
		allCheckPods := getAllPodsWithCheckName(reapCheckerPods, v)
		if len(allCheckPods) > MaxPodsThreshold {

			failOldCount := 0
			failCount := 0
			successOldCount := 0
			successCount := 0
			for _, p := range allCheckPods {
				if v.CreationTimestamp.Time.Before(p.CreationTimestamp.Time) && p.Status.Phase != v1.PodSucceeded && v.Namespace == p.Namespace {
					failOldCount++
				}
				if p.Status.Phase != v1.PodSucceeded && v.Namespace == p.Namespace {
					failCount++
				}
				if v.CreationTimestamp.Time.Before(p.CreationTimestamp.Time) && p.Status.Phase == v1.PodSucceeded && v.Namespace == p.Namespace {
					successOldCount++
				}
				if p.Status.Phase == v1.PodSucceeded && v.Namespace == p.Namespace {
					successCount++
				}
			}

			// Delete if there are more than 5 checker pods with the same name in status Succeeded that were created more recently
			if v.Status.Phase == v1.PodSucceeded && successOldCount > MaxPodsThreshold && successCount > MaxPodsThreshold {
				log.Infoln("Found more than 5 checker pods with the same name in status `Succeeded` that were created more recently. Deleting pod:", k)

				err = deletePod(ctx, client, v)
				if err != nil {
					log.Errorln("Failed to delete pod:", k, err)
					continue
				}
				delete(reapCheckerPods, k)
			}

			// Delete if the checker pod is Failed and there are more than 5 Failed checker pods of the same type which were created more recently
			if v.Status.Phase == v1.PodFailed && failOldCount > MaxPodsThreshold && failCount > MaxPodsThreshold {
				log.Infoln("Found more than 5 `Failed` checker pods of the same type which were created more recently. Deleting pod:", k)

				err = deletePod(ctx, client, v)
				if err != nil {
					log.Errorln("Failed to delete pod:", k, err)
					continue
				}
				delete(reapCheckerPods, k)
			}
		}
	}
	return err
}

// getAllPodsWithCheckName finds all checker pods for a given khcheck
func getAllPodsWithCheckName(reapCheckerPods map[string]v1.Pod, pod v1.Pod) []v1.Pod {

	var allCheckPods []v1.Pod

	checkName := pod.Annotations["comcast.github.io/check-name"]

	for _, v := range reapCheckerPods {
		if v.Labels["kuberhealthy-check-name"] == checkName {
			allCheckPods = append(allCheckPods, v)
		}
	}

	return allCheckPods
}

// deletePod deletes a given pod
func deletePod(ctx context.Context, client *kubernetes.Clientset, pod v1.Pod) error {

	log.Infoln("Deleting Pod: ", pod.Name, " in namespace: ", pod.Namespace)
	propagationForeground := metav1.DeletePropagationForeground
<<<<<<< HEAD
	options := &metav1.DeleteOptions{PropagationPolicy: &propagationForeground}
	return client.CoreV1().Pods(pod.Namespace).Delete(pod.Name, options)
}

// podConditions returns true if conditions are met to be deleted for checker pod
func podConditions(pod v1.Pod, duration float64, phase v1.PodPhase) bool {
	if time.Now().Sub(pod.CreationTimestamp.Time).Hours() > duration && pod.Status.Phase == phase {
		log.Infoln("Found pod older than ", duration, " hours in status ", phase, " .Deleting pod:", pod)
		return true
	}
	return false
}

// jobConditions returns true if conditions are met to be deleted for khjob
func jobConditions(job khjobcrd.KuberhealthyJob, duration time.Duration, phase khjobcrd.JobPhase) bool {
	if time.Now().Sub(job.CreationTimestamp.Time) > duration && job.Spec.Phase == phase {
		log.Infoln("Found job older than ", duration, " minutes in status ", phase, " .Deleting khjob:", job)
		return true
	}
	return false
}

// KHJobDelete fetches a list of khjobs in a namespace and will delete them if they meet given criteria
func khJobDelete(client *khjobcrd.KHJobV1Client) error {

	opts := metav1.ListOptions{}
	del := metav1.DeleteOptions{}

	// convert JobDeleteMinutes into time.Duration
	JobDeleteTimeDuration, err := time.ParseDuration(JobDeleteTimeDurationEnv)
	if err != nil {
		log.Errorln("Error converting JobDeleteTimeDurationEnv to Float")
		return err
	}

	// list khjobs in Namespace
	list, err := khJobClient.KuberhealthyJobs(Namespace).List(opts)
	if err != nil {
		log.Errorln("Error: failed to retrieve khjob list with error ", err)
		return err
	}

	// Range over list and delete khjobs
	for _, j := range list.Items {
		if jobConditions(j, JobDeleteTimeDuration, "Complete") {
			log.Infoln("Deleting khjob ", j.Name)
			err := khJobClient.KuberhealthyJobs(j.Namespace).Delete(j.Name, &del)
			if err != nil {
				log.Errorln("Failure to delete khjob ", j.Name, " with error: ", err)
				return err

			}
		}
	}
	return nil
=======
	options := metav1.DeleteOptions{PropagationPolicy: &propagationForeground}
	return client.CoreV1().Pods(pod.Namespace).Delete(ctx, pod.Name, options)
>>>>>>> 5b009e89
}<|MERGE_RESOLUTION|>--- conflicted
+++ resolved
@@ -15,8 +15,6 @@
 
 	"k8s.io/client-go/kubernetes"
 	_ "k8s.io/client-go/plugin/pkg/client/auth/oidc"
-	"k8s.io/client-go/rest"
-	"k8s.io/client-go/tools/clientcmd"
 
 	"github.com/Comcast/kuberhealthy/v2/pkg/kubeClient"
 )
@@ -50,30 +48,14 @@
 }
 
 func main() {
-<<<<<<< HEAD
-	// make kubernetes client
-=======
 	ctx := context.Background()
 
->>>>>>> 5b009e89
 	client, err := kubeClient.Create(kubeConfigFile)
 	if err != nil {
 		log.Fatalln("Unable to create kubernetes client", err)
 	}
 
-<<<<<<< HEAD
-	// make a job client
-	c, err := rest.InClusterConfig()
-	if err != nil {
-		c, err = clientcmd.BuildConfigFromFlags("", kubeConfigFile)
-	}
-	khJobClient = khjobcrd.NewForConfigOrDie(c)
-
-	// fetch khcheck podlist
-	podList, err := listCheckerPods(client, Namespace)
-=======
 	podList, err := listCheckerPods(ctx, client, Namespace)
->>>>>>> 5b009e89
 	if err != nil {
 		log.Fatalln("Failed to list and delete old checker pods", err)
 	}
@@ -83,12 +65,7 @@
 		return
 	}
 
-<<<<<<< HEAD
-	// delete checker pods that meet criteria
-	err = deleteFilteredCheckerPods(client, podList)
-=======
 	err = deleteFilteredCheckerPods(ctx, client, podList)
->>>>>>> 5b009e89
 	if err != nil {
 		log.Fatalln("Error found while deleting old pods:", err)
 	}
@@ -139,15 +116,10 @@
 	for k, v := range reapCheckerPods {
 
 		// Delete pods older than 5 hours and is in status Succeeded
-<<<<<<< HEAD
-		if podConditions(v, 5, v1.PodSucceeded) {
-			err = deletePod(client, v)
-=======
 		if time.Now().Sub(v.CreationTimestamp.Time).Hours() > 5 && v.Status.Phase == v1.PodSucceeded {
 			log.Infoln("Found pod older than 5 hours in status `Succeeded`. Deleting pod:", k)
 
 			err = deletePod(ctx, client, v)
->>>>>>> 5b009e89
 			if err != nil {
 				log.Errorln("Failed to delete pod:", k, err)
 				continue
@@ -156,15 +128,10 @@
 		}
 
 		// Delete failed pods (status Failed) older than 5 days (120 hours)
-<<<<<<< HEAD
-		if podConditions(v, 120, v1.PodFailed) {
-			err = deletePod(client, v)
-=======
 		if time.Now().Sub(v.CreationTimestamp.Time).Hours() > 120 && v.Status.Phase == v1.PodFailed {
 			log.Infoln("Found pod older than 5 days in status `Failed`. Deleting pod:", k)
 
 			err = deletePod(ctx, client, v)
->>>>>>> 5b009e89
 			if err != nil {
 				log.Errorln("Failed to delete pod:", k, err)
 				continue
@@ -245,9 +212,8 @@
 
 	log.Infoln("Deleting Pod: ", pod.Name, " in namespace: ", pod.Namespace)
 	propagationForeground := metav1.DeletePropagationForeground
-<<<<<<< HEAD
-	options := &metav1.DeleteOptions{PropagationPolicy: &propagationForeground}
-	return client.CoreV1().Pods(pod.Namespace).Delete(pod.Name, options)
+	options := metav1.DeleteOptions{PropagationPolicy: &propagationForeground}
+	return client.CoreV1().Pods(pod.Namespace).Delete(ctx, pod.Name, options)
 }
 
 // podConditions returns true if conditions are met to be deleted for checker pod
@@ -301,8 +267,4 @@
 		}
 	}
 	return nil
-=======
-	options := metav1.DeleteOptions{PropagationPolicy: &propagationForeground}
-	return client.CoreV1().Pods(pod.Namespace).Delete(ctx, pod.Name, options)
->>>>>>> 5b009e89
 }