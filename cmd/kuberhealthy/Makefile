--- conflicted
+++ resolved
@@ -1,9 +1,5 @@
 IMAGE="kuberhealthy/kuberhealthy"
-<<<<<<< HEAD
-TAG="v2.3.2"
-=======
 TAG="latest"
->>>>>>> e5d0b69c
 
 build:
 	docker build --no-cache --pull -t ${IMAGE}:${TAG} -f Dockerfile ../../
