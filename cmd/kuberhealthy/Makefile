--- conflicted
+++ resolved
@@ -1,9 +1,5 @@
 test:
-<<<<<<< HEAD
-	MY_POD_NAME="kuberhealthy-test" go test -run TestWebServer -v -args -debug -forceMaster
+	POD_NAME="kuberhealthy-test" go test -run TestWebServer -v -args -debug -forceMaster
 run:
 	go build
-	MY_POD_NAME="kuberhealthy-test" ./kuberhealthy -debug -forceMaster
-=======
-	POD_NAME="kuberhealthy-test" go test -run TestWebServer -v -debug -forceMaster
->>>>>>> 6854d378
+	POD_NAME="kuberhealthy-test" ./kuberhealthy -debug -forceMaster