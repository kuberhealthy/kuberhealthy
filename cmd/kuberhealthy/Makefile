--- conflicted
+++ resolved
@@ -1,10 +1,6 @@
 IMAGE="kuberhealthy/kuberhealthy"
-<<<<<<< HEAD
-
+TAG="v2.3.2"
 TAG="dev"
-=======
-TAG="v2.3.2"
->>>>>>> 52f55656
 
 build:
 	docker build --no-cache --pull -t ${IMAGE}:${TAG} -f Dockerfile ../../
