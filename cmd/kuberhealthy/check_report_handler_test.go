--- conflicted
+++ resolved
@@ -98,76 +98,4 @@
 			t.Fatalf("storeCheckState should not be called on invalid report")
 		}
 	})
-
-<<<<<<< HEAD
-	t.Run("errors present when OK", func(t *testing.T) {
-		validateUsingRequestHeaderFunc = func(ctx context.Context, r *http.Request) (PodReportInfo, bool, error) {
-			return PodReportInfo{Name: "my-check", Namespace: "my-namespace", UUID: "abc"}, true, nil
-=======
-	t.Run("reject non-POST method", func(t *testing.T) {
-		validateUsingRequestHeaderFunc = func(ctx context.Context, r *http.Request) (PodReportInfo, bool, error) {
-			t.Fatalf("unexpected call to validateUsingRequestHeaderFunc")
-			return PodReportInfo{}, false, nil
->>>>>>> 522f4dcd
-		}
-		validatePodReportBySourceIPFunc = func(ctx context.Context, r *http.Request) (PodReportInfo, error) {
-			t.Fatalf("unexpected call to validatePodReportBySourceIPFunc")
-			return PodReportInfo{}, nil
-		}
-<<<<<<< HEAD
-		storeCalled := false
-		storeCheckStateFunc = func(string, string, *kuberhealthycheckv2.KuberhealthyCheckStatus) error {
-			storeCalled = true
-			return nil
-		}
-
-		report := health.Report{OK: true, Errors: []string{"error"}}
-		b, err := json.Marshal(report)
-		if err != nil {
-			t.Fatalf("failed to marshal report: %v", err)
-		}
-		req := httptest.NewRequest(http.MethodPost, "/", bytes.NewReader(b))
-=======
-
-		req := httptest.NewRequest(http.MethodGet, "/", nil)
-		rr := httptest.NewRecorder()
-
-		if err := checkReportHandler(rr, req); err != nil {
-			t.Fatalf("handler returned error: %v", err)
-		}
-		if rr.Code != http.StatusMethodNotAllowed {
-			t.Fatalf("expected status %d, got %d", http.StatusMethodNotAllowed, rr.Code)
-		}
-	})
-
-	t.Run("reject non-JSON content", func(t *testing.T) {
-		validateUsingRequestHeaderFunc = func(ctx context.Context, r *http.Request) (PodReportInfo, bool, error) {
-			t.Fatalf("unexpected call to validateUsingRequestHeaderFunc")
-			return PodReportInfo{}, false, nil
-		}
-		validatePodReportBySourceIPFunc = func(ctx context.Context, r *http.Request) (PodReportInfo, error) {
-			t.Fatalf("unexpected call to validatePodReportBySourceIPFunc")
-			return PodReportInfo{}, nil
-		}
-
-		req := httptest.NewRequest(http.MethodPost, "/", bytes.NewReader([]byte("notjson")))
-		req.Header.Set("Content-Type", "text/plain")
->>>>>>> 522f4dcd
-		rr := httptest.NewRecorder()
-
-		if err := checkReportHandler(rr, req); err != nil {
-			t.Fatalf("handler returned error: %v", err)
-		}
-<<<<<<< HEAD
-		if rr.Code != http.StatusBadRequest {
-			t.Fatalf("expected status %d, got %d", http.StatusBadRequest, rr.Code)
-		}
-		if storeCalled {
-			t.Fatalf("storeCheckState should not be called on invalid report")
-=======
-		if rr.Code != http.StatusUnsupportedMediaType {
-			t.Fatalf("expected status %d, got %d", http.StatusUnsupportedMediaType, rr.Code)
->>>>>>> 522f4dcd
-		}
-	})
 }