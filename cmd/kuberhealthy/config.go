--- conflicted
+++ resolved
@@ -14,9 +14,7 @@
 // Config holds all configurable options
 type Config struct {
 	kubeConfigFile            string
-<<<<<<< HEAD
 	ListenAddress             string                    `yaml:"listenAddress,omitempty"`
-	ListenNamespace           string                    `yaml:"listenNamespace,omitempty"`
 	EnableForceMaster         bool                      `yaml:"enableForceMaster,omitempty"`
 	LogLevel                  string                    `yaml:"logLevel,omitempty"`
 	InfluxUsername            string                    `yaml:"influxUsername,omitempty"`
@@ -29,22 +27,7 @@
 	MaxCheckPodAge            time.Duration             `yaml:"maxCheckPodAge,omitempty"`
 	MaxCompletedPodCount      int                       `yaml:"maxCompletedPodCount,omitempty"`
 	MaxErrorPodCount          int                       `yaml:"maxErrorPodCount,omitempty"`
-=======
-	ListenAddress             string            `yaml:"listenAddress,omitempty"`
-	EnableForceMaster         bool              `yaml:"enableForceMaster,omitempty"`
-	LogLevel                  string            `yaml:"logLevel,omitempty"`
-	InfluxUsername            string            `yaml:"influxUsername,omitempty"`
-	InfluxPassword            string            `yaml:"influxPassword,omitempty"`
-	InfluxURL                 string            `yaml:"influxURL,omitempty"`
-	InfluxDB                  string            `yaml:"influxDB,omitempty"`
-	EnableInflux              bool              `yaml:"enableInflux,omitempty"`
-	ExternalCheckReportingURL string            `yaml:"externalCheckReportingURL,omitempty"`
-	MaxKHJobAge               time.Duration     `yaml:"maxKHJobAge,omitempty"`
-	MaxCheckPodAge            time.Duration     `yaml:"maxCheckPodAge,omitempty"`
-	MaxCompletedPodCount      int               `yaml:"maxCompletedPodCount,omitempty"`
-	MaxErrorPodCount          int               `yaml:"maxErrorPodCount,omitempty"`
-	StateMetadata             map[string]string `yaml:"stateMetadata,omitempty"`
->>>>>>> a4941848
+	StateMetadata             map[string]string         `yaml:"stateMetadata,omitempty"`
 	PromMetricsConfig         metrics.PromMetricsConfig `yaml:"promMetricsConfig,omitempty"`
 }
 
