--- conflicted
+++ resolved
@@ -15,16 +15,10 @@
 	go test -v cmd/...
 
 run: # Run Kuberhealthy locally
-<<<<<<< HEAD
         cd cmd/kuberhealthy && \
         go build -v && \
         KH_LOG_LEVEL=debug KH_EXTERNAL_REPORTING_URL=localhost:8006 POD_NAMESPACE=kuberhealthy POD_NAME="kuberhealthy-test" ./kuberhealthy
-=======
-	cd cmd/kuberhealthy && \
-	go build -v && \
-	cd ../.. && \
-	KH_DEBUG_MODE=true KH_EXTERNAL_REPORTING_URL=localhost:80 POD_NAMESPACE=kuberhealthy POD_NAME="kuberhealthy-test" ./cmd/kuberhealthy/kuberhealthy
->>>>>>> 30c7ea96
+
 
 kustomize: # Apply Kubernetes specs from deploy/ directory
 	kustomize build deploy/ | kubectl apply -f -
