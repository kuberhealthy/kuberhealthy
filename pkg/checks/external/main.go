// Package external is a kuberhealthy checker that acts as an operator
// to run external images as checks.
package external

import (
	"context"
	"errors"
	"fmt"
	"os"
	"path/filepath"
	"strings"
	"sync"
	"time"

	"github.com/google/uuid"
	log "github.com/sirupsen/logrus"
	"k8s.io/apimachinery/pkg/watch"
	"k8s.io/client-go/kubernetes"

	apiv1 "k8s.io/api/core/v1"
	metav1 "k8s.io/apimachinery/pkg/apis/meta/v1"
	typedv1 "k8s.io/client-go/kubernetes/typed/core/v1"

	"github.com/Comcast/kuberhealthy/pkg/khcheckcrd"
	"github.com/Comcast/kuberhealthy/pkg/khstatecrd"
)

// KHReportingURL is the environment variable used to tell external checks where to send their status updates
const KHReportingURL = "KH_REPORTING_URL"

// KHRunUUID is the environment variable used to tell external checks their check's UUID so that they
// can be de-duplicated on the server side.
const KHRunUUID = "KH_RUN_UUID"

// KHPodNamespace is the namespace variable used to tell external checks their namespace to perform
// checks in.
const KHPodNamespace = "KH_POD_NAMESPACE"

// DefaultKuberhealthyReportingURL is the default location that external checks
// are expected to report into.
const DefaultKuberhealthyReportingURL = "http://kuberhealthy.kuberhealthy.svc.cluster.local/externalCheckStatus"

// kuberhealthyRunIDLabel is the pod label for the kuberhealthy run id value
const kuberhealthyRunIDLabel = "kuberhealthy-run-id"

// kuberhealthyCheckNameLabel is the label used to flag this pod as being managed by this checker
const kuberhealthyCheckNameLabel = "kuberhealthy-check-name"

// defaultTimeout is the default time a pod is allowed to run when this checker is created
const defaultTimeout = time.Minute * 15

// constant for the error when a pod is deleted expectedly during a check run
var ErrPodRemovedExpectedly = errors.New("pod deleted expectedly")

// DefaultName is used when no check name is supplied
var DefaultName = "external-check"

// kubeConfigFile is the default location to check for a kubernetes configuration file
var kubeConfigFile = filepath.Join(os.Getenv("HOME"), ".kube", "config")

// constants for using the kuberhealthy check CRD
const checkCRDGroup = "comcast.github.io"
const checkCRDVersion = "v1"
const checkCRDResource = "khchecks"
const stateCRDResource = "khstates"

// Checker implements a KuberhealthyCheck for external
// check execution and lifecycle management.
type Checker struct {
	CheckName                string // the name of this checker
	Namespace                string
	ErrorMessages            []string
	RunInterval              time.Duration // how often this check runs a loop
	RunTimeout               time.Duration // time check must run completely within
	KubeClient               *kubernetes.Clientset
	KHCheckClient            *khcheckcrd.KuberhealthyCheckClient
	KHStateClient            *khstatecrd.KuberhealthyStateClient
	PodSpec                  apiv1.PodSpec // the current pod spec we are using after enforcement of settings
	OriginalPodSpec          apiv1.PodSpec // the user-provided spec of the pod
	PodDeployed              bool          // indicates the pod exists in the API
	PodDeployedMu            sync.Mutex
	PodName                  string // the name of the deployed pod
	RunID                    string // the uuid of the current run
	KuberhealthyReportingURL string // the URL that the check should want to report results back to
	ExtraAnnotations         map[string]string
	ExtraLabels              map[string]string
	currentCheckUUID         string             // the UUID of the current external checker running
	Debug                    bool               // indicates we should run in debug mode - run once and stop
	shutdownCTXFunc          context.CancelFunc // used to cancel things in-flight when shutting down gracefully
	shutdownCTX              context.Context    // a context used for shutting down the check gracefully
}

// New creates a new external checker
func New(client *kubernetes.Clientset, checkConfig *khcheckcrd.KuberhealthyCheck, khCheckClient *khcheckcrd.KuberhealthyCheckClient, khStateClient *khstatecrd.KuberhealthyStateClient, reportingURL string) *Checker {
	if len(checkConfig.Namespace) == 0 {
		checkConfig.Namespace = "kuberhealthy"
	}

	log.Debugf("Creating external check from check config: %+v \n", checkConfig)

	// build the checker object
	return &Checker{
		ErrorMessages:            []string{},
		Namespace:                checkConfig.Namespace,
		KHCheckClient:            khCheckClient,
		KHStateClient:            khStateClient,
		CheckName:                checkConfig.Name,
		KuberhealthyReportingURL: reportingURL,
		RunTimeout:               defaultTimeout,
		ExtraAnnotations:         make(map[string]string),
		ExtraLabels:              make(map[string]string),
		PodName:                  checkConfig.Name,
		OriginalPodSpec:          checkConfig.Spec.PodSpec,
		PodSpec:                  checkConfig.Spec.PodSpec,
		KubeClient:               client,
	}
}

// CurrentStatus returns the status of the check as of right now
func (ext *Checker) CurrentStatus() (bool, []string) {
	ext.log("length of error message slice:", len(ext.ErrorMessages), ext.ErrorMessages)
	if len(ext.ErrorMessages) > 0 {
		ext.log("reporting OK FALSE due to error messages > 0")
		return false, ext.ErrorMessages
	}
	ext.log("reporting OK TRUE due to error messages not > 0")
	return true, ext.ErrorMessages
}

// Name returns the name of this check.  This name is used
// when creating a check status CRD as well as for the status
// output
func (ext *Checker) Name() string {
	return ext.CheckName
}

// CheckNamespace returns the namespace of this checker
func (ext *Checker) CheckNamespace() string {
	return ext.Namespace
}

// Interval returns the interval at which this check runs
func (ext *Checker) Interval() time.Duration {
	return ext.RunInterval
}

// Timeout returns the maximum run time for this check before it times out
func (ext *Checker) Timeout() time.Duration {
	return ext.RunTimeout
}

// Run executes the checker.  This is ran on each "tick" of
// the RunInterval and is executed by the Kuberhealthy checker
func (ext *Checker) Run(client *kubernetes.Clientset) error {

	// store the client in the checker
	ext.KubeClient = client

	// run a check iteration
	ext.log("Running external check iteration")
	err := ext.RunOnce()

	// if the pod was removed, we skip this run gracefully
	if err != nil && err.Error() == ErrPodRemovedExpectedly.Error() {
		ext.log("pod was removed during check expectedly.  skipping this run")
		return ErrPodRemovedExpectedly
	}

	// if the pod had an error, we set the error
	if err != nil {
		ext.log("Error with running external check:", err)
		ext.setError(err.Error())
		return nil
	}

	// no errors? set healthy check state
	ext.log("exited clean. clearing errors")
	ext.clearErrors()
	return nil
}

// getCheck gets the CRD information for this check from the kubernetes API.
func (ext *Checker) getCheck() (*khcheckcrd.KuberhealthyCheck, error) {

	// get the item in question and return it along with any errors
	log.Debugln("Fetching check", ext.CheckName, "in namespace", ext.Namespace)
	checkConfig, err := ext.KHCheckClient.Get(metav1.GetOptions{}, checkCRDResource, ext.Namespace, ext.CheckName)
	if err != nil {
		return &khcheckcrd.KuberhealthyCheck{}, err
	}

	return checkConfig, err
}

// cleanup cleans up any running pods
func (ext *Checker) cleanup() {
	ext.log("Cleaning up any deployed pods with name", ext.PodName)
	err := ext.deletePod()
	if err != nil && !strings.Contains(err.Error(), "not found") {
		ext.log("Error when cleaning up deployed pods: ", err.Error())
	}
}

// setUUID sets the current whitelisted UUID for the checker and updates it on the server
func (ext *Checker) setUUID(uuid string) error {
	log.Debugln("Set expected UUID to:", uuid)
	checkConfig, err := ext.getCheck()
	if err != nil && !strings.Contains(err.Error(), "not found") {
		return fmt.Errorf("error setting uuid for check %s %w", ext.CheckName, err)
	}

	// update the check config and write it back to the struct
	checkConfig.Spec.CurrentUUID = uuid
	checkConfig.ObjectMeta.Namespace = ext.Namespace

	// update the resource with the new values we want
	_, err = ext.KHCheckClient.Update(checkConfig, checkCRDResource, ext.Namespace, ext.Name())
	return err
}

// watchForCheckerPodShutdown watches for the pod running checks to be shut down.  This means that either the pod
// was evicted or manually killed by an admin.  In this case, we gracefully skip this run interval and log the event.
// Two channels are passed in.  shutdownEventNotifyC will send a notification when the checker pod is deleted and
// the context can be used to shutdown this checker gracefully.
func (ext *Checker) watchForCheckerPodShutdown(shutdownEventNotifyC chan struct{}, ctx context.Context) {

	// make a channel to abort the waiter with and start it in the background
	listOptions := metav1.ListOptions{
		LabelSelector: kuberhealthyRunIDLabel + "=" + ext.currentCheckUUID,
	}

	// start a new watcher with the api
	watcher := ext.startPodWatcher(listOptions, ctx)

	// use the watcher to wait for a deleted event
	sawRemovalChan := make(chan struct{}, 2) // indicates that the watch saw the pod be removed
	stoppedChan := make(chan struct{}, 2)    // indicates that the watch stopped for some reason and needs restarted
	go ext.waitForDeletedEvent(watcher.ResultChan(), sawRemovalChan, stoppedChan)

	// whenever this func ends, remember to clean up the watcher if its provisioned
	defer func() {
		if watcher != nil {
			watcher.Stop()
		}
	}()

	// wait to see if the removal happens or the abort happens first by listening for events from the waiter
	for {
		select {
		case <-stoppedChan: // the watcher has stopped
			// re-create a watcher and restart it if it closes for any reason
			watcher = ext.startPodWatcher(listOptions, ctx)
			go ext.waitForDeletedEvent(watcher.ResultChan(), sawRemovalChan, stoppedChan) // restart the watch
		case <-sawRemovalChan: // we saw the watched pod remove
			ext.log("pod shutdown monitor witnessed the checker pod being removed")
			shutdownEventNotifyC <- struct{}{}
			return
		case <-ctx.Done(): // we saw an abort (cancel) from upstream
			ext.log("checker pod shutdown monitor saw an abort message. shutting down external check shutdown monitoring")
			return
		}
	}
}

// startPodWatcher tries to start a watcher with the specified list options
func (ext *Checker) startPodWatcher(listOptions metav1.ListOptions, ctx context.Context) watch.Interface {

	var fails int
	var maxFails = 30

	// create the pod client used with the watcher
	podClient := ext.KubeClient.CoreV1().Pods(ext.Namespace)

	for {
		ext.log("creating a pod watcher")

		// if the upstream context expires, give up
		select {
		case <-ctx.Done():
			ext.log("aborting watcher start due to context cancellation")
			return nil
		default:
		}

		// start a new watch request
		watcher, err := podClient.Watch(listOptions)

		// if we got our watcher, we stop trying to make one
		if err == nil {
			ext.log("created a pod watcher successfully")
			return watcher
		}

		// if we have failed, up our fail count and exit it its been too many
		fails++
		if fails > maxFails {
			ext.log("reached maximum fails for starting a watcher. triggering fatal shutdown.")
			log.Fatal("Unable to start watch for checker pod shutdown:", err)
		}

		ext.log("error when watching for checker pod shutdown:", err.Error())
		time.Sleep(time.Second) // wait between retries to start a watch
	}
}

// waitForDeletedEvent watches a channel of results from a pod watch and notifies the returned channel when a
// removal is observed.  The supplied abort channel is for shutting down gracefully.
func (ext *Checker) waitForDeletedEvent(eventsIn <-chan watch.Event, sawRemovalChan chan struct{}, stoppedChan chan struct{}) {

	// restart the watcher repeatedly forever until we are told to shutdown
	ext.log("starting pod shutdown watcher")

	// watch events for a removal
	for e := range eventsIn {
		ext.log("got a result when watching for pod to remove")
		switch e.Type {
		case watch.Modified: // this section is entirely informational
			ext.log("checker pod shutdown monitor saw a modified event.")
			p, ok := e.Object.(*apiv1.Pod)
			if !ok {
				ext.log("checker pod shutdown monitor saw a modified event and the object was not a pod. skipped.")
				continue
			}
			ext.log("checker pod shutdown monitor saw a modified event. the pod changed to ", p.Status.Phase)
			return
		case watch.Deleted:
			ext.log("checker pod shutdown monitor saw a deleted event. notifying that pod has shutdown")
			sawRemovalChan <- struct{}{}
			return
		case watch.Error:
			ext.log("khcheck monitor saw an error event")
			e, ok := e.Object.(*metav1.Status)
			if ok {
				ext.log("pod removal monitor had an error when watching for pod changes:", e.Reason)
			}
		default:
			ext.log("pod removal monitor saw an irrelevant event type and ignored it:", e.Type)
		}
	}

	// if the watch ends for any reason, we notify the listeners that our watch has ended
	ext.log("pod removal monitor ended unexpectedly")
	stoppedChan <- struct{}{}

}

// doFinalUpdateCheck is used to do one final update check before we conclude that the pod disappeared expectedly.
func (ext *Checker) doFinalUpdateCheck(lastReportTime time.Time) (bool, error) {
	ext.log("witnessed checker pod removal. aborting watch for pod status report. check run skipped gracefully")
	// sometimes the shutdown event comes in before the status update notify, even if the pod did report in
	// before the pod shut down.  So, we do one final check here to see if the pod has checked in before
	// concluding that the pod has been shut down unexpectedly.

	// fetch the lastUpdateTime from the khstate as of right now
	currentUpdateTime, err := ext.getCheckLastUpdateTime()
	if err != nil {
		return false, err
	}

	// if the pod has not updated, we finally conclude that this pod has gone away unexpectedly
	ext.log("Last report time was:", lastReportTime, "vs", currentUpdateTime)
	if !currentUpdateTime.After(lastReportTime) {
		return false, nil
	}

	return true, nil
}

// newError returns an error from the provided string by pre-pending the pod's name and namespace to it
func (ext *Checker) newError(s string) error {
	return errors.New(ext.CheckNamespace() + "/" + ext.Name() + ": " + s)
}

// RunOnce runs one check loop.  This creates a checker pod and ensures it starts,
// then ensures it changes to Running properly
func (ext *Checker) RunOnce() error {

	// create a context for this run
	ext.shutdownCTX, ext.shutdownCTXFunc = context.WithCancel(context.Background())

	// fetch the currently known lastReportTime for this check.  We will use this to know when the pod has
	// fully reported back with a status before exiting
	lastReportTime, err := ext.getCheckLastUpdateTime()
	if err != nil {
		return err
	}

	// generate a new UUID for this run
	err = ext.setNewCheckUUID()
	if err != nil {
		return err
	}
	log.Debugln("UUID for external check", ext.Name(), "run:", ext.currentCheckUUID)

	// validate the pod spec
	ext.log("Validating pod spec of external check")
	err = ext.validatePodSpec()
	if err != nil {
		return err
	}

	// condition the spec with the required labels and environment variables
	ext.log("Configuring spec of external check")
	err = ext.configureUserPodSpec()
	if err != nil {
		return ext.newError("failed to configure pod spec for Kubernetes from user specified pod spec: " + err.Error())
	}

	// sanity check our settings
	ext.log("Running sanity check on check parameters")
	err = ext.sanityCheck()
	if err != nil {
		return err
	}
	// cleanup all pods from this checker that should not exist right now (all of them)
	ext.log("Deleting any rogue check pods")
	err = ext.deletePod()
	if err != nil {
		errorMessage := "failed to clean up pods before starting external checker pod: " + err.Error()
		ext.log(errorMessage)
		return ext.newError(errorMessage)
	}

	// init a timeout for this whole check
	ext.log("Timeout set to", ext.RunTimeout.String())
	timeoutChan := time.After(ext.RunTimeout)

	// waiting for all checker pods are gone...
	ext.log("Waiting for all existing pods to clean up")
	select {
	case <-timeoutChan:
		ext.log("timed out")
		ext.cleanup()
		errorMessage := "failed to see pod cleanup within timeout"
		ext.log(errorMessage)
		return ext.newError(errorMessage)
	case err = <-ext.waitForAllPodsToClear():
		if err != nil {
			errorMessage := "error waiting for pod to clean up: " + err.Error()
			ext.log(err.Error())
			return ext.newError(errorMessage)
		}
	case <-ext.shutdownCTX.Done():
		ext.log("shutting down check")
		return nil
	}
	ext.log("No checker pods exist.")

	// Spawn a water to see if the pod is deleted.  If this happens, we consider this check aborted cleanly
	// and continue on to the next interval.
	shutdownEventNotifyC := make(chan struct{})
	watchForPodShutdownCtx, cancelWatchForPodShutdown := context.WithCancel(context.Background())
	defer cancelWatchForPodShutdown() // be sure that this context dies if we return before we're done with it
	go ext.watchForCheckerPodShutdown(shutdownEventNotifyC, watchForPodShutdownCtx)

	// Spawn kubernetes pod to run our external check
	ext.log("creating pod for external check:", ext.CheckName)
	createdPod, err := ext.createPod()
	if err != nil {
		ext.log("error creating pod")
		return ext.newError("failed to create pod for checker: " + err.Error())
	}
	ext.log("Check", ext.Name(), "created pod", createdPod.Name, "in namespace", createdPod.Namespace)

	// watch for pod to start with a timeout (include time for a new node to be created)
	select {
	case <-timeoutChan:
		ext.log("timed out")
		ext.cleanup()
		return ext.newError("failed to see pod running within timeout")
	case <-shutdownEventNotifyC:
		ext.log("pod removed expectedly while waiting for pod to start running")
		return ErrPodRemovedExpectedly
	case err = <-ext.waitForPodStart():
		if err != nil {
			ext.cleanup()
			errorMessage := "error when waiting for pod to start: " + err.Error()
			ext.log(errorMessage)
			return ext.newError(errorMessage)
		}
		// flag the pod as running until this run ends
		ext.setPodDeployed(true)
		defer ext.setPodDeployed(false)
		ext.log("External check pod is running:", ext.PodName)
	case <-ext.shutdownCTX.Done():
		ext.log("shutting down check. aborting watch for pod to start")
		return nil
	}

	// validate that the pod was able to update its khstate
	ext.log("Waiting for pod status to be reported from pod", ext.PodName, "in namespace", ext.Namespace)
	select {
	case <-timeoutChan:
		ext.log("timed out")
		ext.cleanup()
		errorMessage := "timed out waiting for checker pod to report in"
		ext.log(errorMessage)
		return ext.newError(errorMessage)
	case <-shutdownEventNotifyC:
		ext.log("got notification that pod has shutdown while waiting for it to report in")
		hasUpdated, err := ext.doFinalUpdateCheck(lastReportTime)
		if err != nil {
			ext.log("got error when doing final check if pod has reported in after witnessing a pod removal", err)
			return err
		}
		if !hasUpdated {
			ext.log("pod removed expectedly while waiting for it to report in")
			return ErrPodRemovedExpectedly
		}
		ext.log("External check pod has reported status for this check iteration:", ext.PodName)
	case err = <-ext.waitForPodStatusUpdate(lastReportTime):
		if err != nil {
			errorMessage := "found an error when waiting for pod status to update: " + err.Error()
			ext.log(errorMessage)
			return ext.newError(errorMessage)
		}
		ext.log("External check pod has reported status for this check iteration:", ext.PodName)
	case <-ext.shutdownCTX.Done():
		ext.log("shutting down check")
		return nil
	}

	// after the pod reports in, we no longer want to watch for it to be removed, so we shut that waiter down
	cancelWatchForPodShutdown()

	// validate that the pod stopped running properly
	ext.log("Waiting for pod to exit")
	select {
	case <-timeoutChan:
		ext.log("timed out")
		ext.cleanup()
		errorMessage := "timed out waiting for pod to exit"
		ext.log(errorMessage)
		return ext.newError(errorMessage)
	case err = <-ext.waitForPodExit():
		ext.log("External check pod is done running:", ext.PodName)
		if err != nil {
			errorMessage := "found an error when waiting for pod to exit: " + err.Error()
			ext.log(errorMessage, err)
			return ext.newError(errorMessage)
		}
	case <-ext.shutdownCTX.Done():
		ext.log("shutting down check")
		return nil
	}

	ext.log("Run completed!")
	return nil
}

// Log writes a normal InfoLn message output prefixed with this checker's name on it
func (ext *Checker) log(s ...interface{}) {
	log.Infoln(ext.Namespace+"/"+ext.CheckName+":", s)
}

// deletePod deletes any pods running because of this external checker
func (ext *Checker) deletePod() error {
	ext.log("Deleting checker pods with name", ext.CheckName)
	podClient := ext.KubeClient.CoreV1().Pods(ext.Namespace)
	gracePeriodSeconds := int64(1)
	deletionPolicy := metav1.DeletePropagationForeground
	err := podClient.Delete(ext.PodName, &metav1.DeleteOptions{
		GracePeriodSeconds: &gracePeriodSeconds,
		PropagationPolicy:  &deletionPolicy,
	})
	if err != nil && !strings.Contains(err.Error(), "not found") {
		return err
	}
	return nil
}

// sanityCheck runs a basic sanity check on the checker before running
func (ext *Checker) sanityCheck() error {
	if ext.Namespace == "" {
		return errors.New("check namespace can not be empty")
	}

	if ext.PodName == "" {
		return errors.New("pod name can not be empty")
	}

	if ext.KubeClient == nil {
		return errors.New("kubeClient can not be nil")
	}

	if len(ext.PodSpec.Containers) == 0 {
		return errors.New("pod has no configured containers")
	}

	return nil
}

// getCheckLastUpdateTime fetches the last time the khstate custom resource for this check was updated
// as a time.Time.
func (ext *Checker) getCheckLastUpdateTime() (time.Time, error) {

	// fetch the khstate as it exists
	khstate, err := ext.KHStateClient.Get(metav1.GetOptions{}, stateCRDResource, ext.CheckName, ext.Namespace)
	if err != nil && strings.Contains(err.Error(), "not found") {
		return time.Time{}, nil
	}

	return khstate.Spec.LastRun, err

}

// waitForPodStatusUpdate waits for a pod status to update from the specified time
func (ext *Checker) waitForPodStatusUpdate(lastUpdateTime time.Time) chan error {
	ext.log("waiting for pod to report in to status page...")

	// make the output channel we will return and close it whenever we are done
	outChan := make(chan error, 50)

	go func() {

		// watch events and return when the pod is in state running
		for {

			// wait between requests to the api
			time.Sleep(time.Second * 5)
			ext.log("waiting for external checker pod to report in...")

			// if the context is canceled, we stop
			select {
			case <-ext.shutdownCTX.Done():
				ext.log("aborting wait for external checker pod to report in due to context cancellation")
				outChan <- nil
				return
			default:
			}

			// check if the pod has reported in
			hasReported, err := ext.podHasReportedInAfterTime(lastUpdateTime)
			if err != nil {
				ext.log("Error checking if checker pod has reported in since last update time:", err)
				time.Sleep(time.Second)
				continue
			}

			// if the pod has reported, we indicate that upstream
			if hasReported {
				ext.log("saw pod update since", lastUpdateTime)
				outChan <- nil
				return
			}
			ext.log("have not yet seen pod update since", lastUpdateTime)
		}
	}()

	return outChan
}

// podHasReportedInAfterTime indicates if a pod has reported a state since the supplied timestamp
func (ext *Checker) podHasReportedInAfterTime(t time.Time) (bool, error) {
	// fetch the lastUpdateTime from the khstate as of right now
	currentUpdateTime, err := ext.getCheckLastUpdateTime()
	if err != nil {
		return false, err
	}

	// if the pod has updated, then we return and were done waiting
	ext.log("Last report time was:", t, "vs", currentUpdateTime)
	if currentUpdateTime.After(t) {
		return true, nil
	}

	return false, nil
}

// waitForAllPodsToClear waits for all pods to clear up and be gone
func (ext *Checker) waitForAllPodsToClear() chan error {

	ext.log("waiting for pod to clear")

	// make the output channel we will return and close it whenever we are done
	outChan := make(chan error, 2)

	// setup a pod watching client for our current KH pod
	podClient := ext.KubeClient.CoreV1().Pods(ext.Namespace)

	go func() {
		// watch events and return when the pod is in state running
		for {
			log.Debugln("Waiting for checker pod", ext.PodName, "to clear...")

			// wait between requests
			time.Sleep(time.Second * 5)

			// if the context is canceled, we stop
			select {
			case <-ext.shutdownCTX.Done():
				outChan <- nil
				return
			default:
			}

			// fetch the pod by name
			_, err := podClient.Get(ext.PodName, metav1.GetOptions{})

			// if we got a "not found" message, then we are done.  This is the happy path.
			if err != nil {
				if strings.Contains(err.Error(), "not found") {
					ext.log("all pods cleared")
					outChan <- nil
					return
				}

				// if the error was anything else, we return it upstream
				outChan <- err
				return
			}
		}
	}()

	return outChan
}

// waitForPodExit returns a channel that notifies when the checker pod exits
func (ext *Checker) waitForPodExit() chan error {

	ext.log("waiting for pod to exit")

	// make the output channel we will return
	outChan := make(chan error, 50)

	// setup a pod watching client for our current KH pod
	podClient := ext.KubeClient.CoreV1().Pods(ext.Namespace)

	go func() {

		for {

			ext.log("starting pod exit watcher")

			// start a new watch request
			watcher, err := podClient.Watch(metav1.ListOptions{
				LabelSelector: kuberhealthyRunIDLabel + "=" + ext.currentCheckUUID,
			})

			// return the watch error as a channel if found
			if err != nil {
				outChan <- err
				return
			}

			// watch events and return when the pod is in state running
			for e := range watcher.ResultChan() {
				ext.log("got a result when watching for pod to exit")

				// try to cast the incoming object to a pod and skip the event if we cant
				p, ok := e.Object.(*apiv1.Pod)
				if !ok {
					ext.log("got a watch event for a non-pod object and ignored it")
					continue
				}

				// log.Debugln("Got event while watching for pod to stop:", e)

				// make sure the pod coming through the event channel has the right check uuid label
				ext.log("pod state is now:", string(p.Status.Phase))
				// read the status of this pod (its ours) and return if its succeeded or failed
				if p.Status.Phase == apiv1.PodSucceeded || p.Status.Phase == apiv1.PodFailed {
					ext.log("pod has changed to either succeeded or failed")
					watcher.Stop()
					outChan <- nil
					return
				}

				// if the context is done, we break the loop and return
				select {
				case <-ext.shutdownCTX.Done():
					ext.log("external checker pod exit watch aborted due to check context being aborted")
					watcher.Stop()
					outChan <- nil
					return
				default:
					// context is not canceled yet, continue
				}
			}
		}
	}()

	return outChan
}

// waitForPodStart returns a channel that notifies when the checker pod has advanced beyond 'Pending'
func (ext *Checker) waitForPodStart() chan error {

	ext.log("waiting for pod to be running")

	// make the output channel we will return
	outChan := make(chan error, 50)

	// setup a pod watching client for our current KH pod
	podClient := ext.KubeClient.CoreV1().Pods(ext.Namespace)

	go func() {

		// watch over and over again until we see our event or run out of time
		for {

			ext.log("starting pod running watcher")

			// start watching
			watcher, err := podClient.Watch(metav1.ListOptions{
				LabelSelector: kuberhealthyRunIDLabel + "=" + ext.currentCheckUUID,
			})
			if err != nil {
				outChan <- err
				return
			}

			// watch events and return when the pod is in state running
			for e := range watcher.ResultChan() {

				ext.log("got an event while waiting for pod to start running")

				// try to cast the incoming object to a pod and skip the event if we cant
				p, ok := e.Object.(*apiv1.Pod)
				if !ok {
					ext.log("got a watch event for a non-pod object and ignored it")
					continue
				}

				// catch when the pod has an error image pull and return it as an error #201
				for _, containerStat := range p.Status.ContainerStatuses {
					if containerStat.State.Waiting == nil {
						continue
					}
					if containerStat.State.Waiting.Reason == "ErrImagePull" {
						ext.log("pod had an error image pull")
						outChan <- errors.New(containerStat.State.Waiting.Reason)
						watcher.Stop()
						return
					}
				}
				// read the status of this pod (its ours)
				ext.log("pod state is now:", string(p.Status.Phase))
				if p.Status.Phase == apiv1.PodRunning || p.Status.Phase == apiv1.PodFailed || p.Status.Phase == apiv1.PodSucceeded {
					ext.log("pod is now either running, failed, or succeeded")
					outChan <- nil
					watcher.Stop()
					return
				}

				// if the context is done, we break the loop and return
				select {
				case <-ext.shutdownCTX.Done():
					ext.log("external checker pod startup watch aborted due to check context being aborted")
					outChan <- nil
					watcher.Stop()
					return
				default:
					// context is not canceled yet, continue
				}
			}
		}
	}()

	return outChan
}

// validatePodSpec validates the user specified pod spec to ensure it looks like it
// has all the default configuration required
func (ext *Checker) validatePodSpec() error {

	// if containers are not set, then we return an error
	if len(ext.PodSpec.Containers) == 0 && len(ext.PodSpec.InitContainers) == 0 {
		return errors.New("no containers found in checks PodSpec")
	}

	// ensure that at least one container is defined
	if len(ext.PodSpec.Containers) == 0 {
		return errors.New("no containers found in checks PodSpec")
	}

	// ensure that all containers have an image set
	for _, c := range ext.PodSpec.Containers {
		if len(c.Image) == 0 {
			return errors.New("no image found in check's PodSpec for container " + c.Name + ".")
		}
	}

	return nil
}

// createPod prepares and creates the checker pod using the kubernetes API
func (ext *Checker) createPod() (*apiv1.Pod, error) {
	p := &apiv1.Pod{}
	p.Namespace = ext.Namespace
	p.Name = ext.PodName
	p.Annotations = ext.ExtraAnnotations
	p.Labels = ext.ExtraLabels
	ext.log("Creating external checker pod named", p.Name)
	p.Spec = ext.PodSpec
	ext.addKuberhealthyLabels(p)
	return ext.KubeClient.CoreV1().Pods(ext.Namespace).Create(p)
}

// configureUserPodSpec configures a user-specified pod spec with
// the unique and required fields for compatibility with an external
// kuberhealthy check.  Required environment variables and settings
// overwrite user-specified values.
func (ext *Checker) configureUserPodSpec() error {

	// start with a fresh spec each time we regenerate the spec
	ext.PodSpec = ext.OriginalPodSpec

	// specify environment variables that need applied.  We apply environment
	// variables that set the report-in URL of kuberhealthy along with
	// the unique run ID of this pod
	overwriteEnvVars := []apiv1.EnvVar{
		{
			Name:  KHReportingURL,
			Value: ext.KuberhealthyReportingURL,
		},
		{
			Name:  KHRunUUID,
			Value: ext.currentCheckUUID,
		},
		{
<<<<<<< HEAD
			Name:  KHPodNamespace,
			Value: ext.Namespace,
=======
			Name: "KH_POD_NAMESPACE",
			ValueFrom: &apiv1.EnvVarSource{
				FieldRef: &apiv1.ObjectFieldSelector{
					FieldPath: "metadata.namespace",
				},
			},
>>>>>>> cdf83051
		},
	}

	// apply overwrite env vars on every container in the pod
	for i := range ext.PodSpec.Containers {
		ext.PodSpec.Containers[i].Env = resetInjectedContainerEnvVars(ext.PodSpec.Containers[i].Env, []string{KHReportingURL, KHRunUUID, KHPodNamespace})
		ext.PodSpec.Containers[i].Env = append(ext.PodSpec.Containers[i].Env, overwriteEnvVars...)
	}

	// enforce restart policy of never
	ext.PodSpec.RestartPolicy = apiv1.RestartPolicyNever

	// enforce namespace as namespace of this checker
	ext.Namespace = ext.CheckNamespace()

	return nil
}

// addKuberhealthyLabels adds the appropriate labels to a kuberhealthy
// external checker pod.
func (ext *Checker) addKuberhealthyLabels(pod *apiv1.Pod) {
	// make the labels map if it does not exist on the pod yet
	if pod == nil {
		pod = &apiv1.Pod{}
	}
	if pod.ObjectMeta.Labels == nil {
		pod.ObjectMeta.Labels = make(map[string]string)
	}

	// stack the kuberhealthy run id on top of the existing labels
	existingLabels := pod.ObjectMeta.Labels
	existingLabels[kuberhealthyRunIDLabel] = ext.currentCheckUUID
	existingLabels[kuberhealthyCheckNameLabel] = ext.CheckName
}

// createCheckUUID creates a UUID that represents a single run of the external check
func (ext *Checker) setNewCheckUUID() error {
	uniqueID := uuid.New()
	ext.currentCheckUUID = uniqueID.String()
	log.Debugln("Generated new UUID for external check:", ext.currentCheckUUID)

	// set whitelist in check configuration CRD so only this
	// currently running pod can report-in with a status update
	return ext.setUUID(ext.currentCheckUUID)
}

// podExists fetches the pod for the checker from the api server
// and returns a bool indicating if it exists or not
func (ext *Checker) podExists() (bool, error) {

	// setup a pod watching client for our current KH pod
	podClient := ext.KubeClient.CoreV1().Pods(ext.Namespace)
	p, err := podClient.Get(ext.PodName, metav1.GetOptions{})
	if err != nil && strings.Contains(err.Error(), "not found") {
		return false, nil
	}

	// if the pod has a start time that isn't zero, it exists
	if !p.Status.StartTime.IsZero() && p.Status.Phase != apiv1.PodFailed {
		return true, nil
	}

	return false, nil
}

// waitForShutdown waits for the external pod to shut down
func (ext *Checker) waitForShutdown(ctx context.Context) error {
	// repeatedly fetch the pod until its gone or the context
	// is canceled
	for {
		time.Sleep(time.Second * 5)
		exists, err := ext.podExists()
		if err != nil {
			return err
		}
		if !exists {
			return nil
		}

		// see if the context has expired yet and give up if so
		select {
		case <-ctx.Done():
			return errors.New("timed out when waiting for pod to shutdown")
		default:
		}
	}
}

// Shutdown signals the checker to begin a shutdown and cleanup
func (ext *Checker) Shutdown() error {

	// cancel the context for this checker run
	ext.log("aborting context for this check due to shutdown call")
	ext.shutdownCTXFunc()

	// make a context to track pod removal and cleanup
	ctx, _ := context.WithTimeout(context.Background(), ext.Timeout())

	// if the pod is deployed, delete it
	if ext.podDeployed() {
		err := ext.deletePod()
		if err != nil {
			ext.log("Error deleting pod during shutdown:", err)
			return err
		}
		err = ext.waitForShutdown(ctx)
		if err != nil {
			ext.log("Error waiting for pod removal during shutdown:", err)
			return err
		}
	}

	ext.log(ext.Name(), "Pod "+ext.PodName+" successfully shutdown.")
	return nil
}

// clearErrors clears all errors from the checker
func (ext *Checker) clearErrors() {
	ext.ErrorMessages = []string{}
}

// setError sets the error message for the checker and overwrites all prior state
func (ext *Checker) setError(s string) {
	ext.ErrorMessages = []string{s}
}

// addError adds an error to the errors list
func (ext *Checker) addError(s string) {
	ext.ErrorMessages = append(ext.ErrorMessages, s)
}

// podDeployed returns a bool indicating that the pod
// for this check exists and is deployed
func (ext *Checker) podDeployed() bool {
	ext.PodDeployedMu.Lock()
	defer ext.PodDeployedMu.Unlock()
	return ext.PodDeployed
}

// setPodDeployed sets the pod deployed state
func (ext *Checker) setPodDeployed(status bool) {
	ext.PodDeployedMu.Lock()
	defer ext.PodDeployedMu.Unlock()
	ext.PodDeployed = status
}

// getPodClient returns a client for Kubernetes pods
func (ext *Checker) getPodClient() typedv1.PodInterface {
	return ext.KubeClient.CoreV1().Pods(ext.Namespace)
}

// resetInjectedContainerEnvVars resets injected environment variables
func resetInjectedContainerEnvVars(podVars []apiv1.EnvVar, injectedVars []string) []apiv1.EnvVar {
	sanitizedVars := make([]apiv1.EnvVar, 0)
	for _, podVar := range podVars {
		if containsEnvVarName(podVar.Name, injectedVars) {
			continue
		}
		sanitizedVars = append(sanitizedVars, podVar)
	}
	return sanitizedVars
}

// containsEnvVarName returns a boolean value based on whether or not
// an env var is contained within a list
func containsEnvVarName(envVar string, injectedVars []string) bool {
	for _, injectedVar := range injectedVars {
		if envVar == injectedVar {
			return true
		}
	}
	return false
}<|MERGE_RESOLUTION|>--- conflicted
+++ resolved
@@ -919,17 +919,12 @@
 			Value: ext.currentCheckUUID,
 		},
 		{
-<<<<<<< HEAD
-			Name:  KHPodNamespace,
-			Value: ext.Namespace,
-=======
-			Name: "KH_POD_NAMESPACE",
+			Name: KHPodNamespace,
 			ValueFrom: &apiv1.EnvVarSource{
 				FieldRef: &apiv1.ObjectFieldSelector{
 					FieldPath: "metadata.namespace",
 				},
 			},
->>>>>>> cdf83051
 		},
 	}
 
